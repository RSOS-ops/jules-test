// Import necessary Three.js modules
import * as THREE from 'three';
import { GLTFLoader } from 'three/addons/loaders/GLTFLoader.js';
import { OrbitControls } from 'three/addons/controls/OrbitControls.js';

// --------------------------------------------------------------------------------
// Scene Setup
// --------------------------------------------------------------------------------
// Create the main scene container for all 3D objects.
const scene = new THREE.Scene();
// Set background color to black.
scene.background = new THREE.Color(0x000000);

// --------------------------------------------------------------------------------
// Camera Setup
// --------------------------------------------------------------------------------
// Define a perspective camera for a 3D view.
// Parameters: FOV (75 degrees), aspect ratio, near clipping plane, far clipping plane.
const camera = new THREE.PerspectiveCamera(75, window.innerWidth / window.innerHeight, 0.1, 1000);

// --------------------------------------------------------------------------------
// Renderer Setup
// --------------------------------------------------------------------------------
// Create the WebGL renderer with antialiasing for smoother edges.
const renderer = new THREE.WebGLRenderer({ antialias: true });
// Set the renderer size to match the window dimensions.
renderer.setSize(window.innerWidth, window.innerHeight);
// Append the renderer's canvas element to the HTML body.
document.body.appendChild(renderer.domElement);

// --------------------------------------------------------------------------------
// Controls Setup
// --------------------------------------------------------------------------------
// Initialize OrbitControls for camera manipulation (zoom, pan, rotate).
let controls = new OrbitControls(camera, renderer.domElement);
// Set the point around which the camera will orbit (the model's center).
controls.target.set(0, 0, 0);
// Enable damping for smoother camera movement after user interaction.
controls.enableDamping = true;
// Set the damping factor (lower value means more gradual slowdown).
controls.dampingFactor = 0.05;
// Other OrbitControls settings like autoRotate or screenSpacePanning can be configured here if needed.

// --------------------------------------------------------------------------------
// Lighting Setup
// --------------------------------------------------------------------------------
// Ambient Light: Provides a basic level of illumination to the entire scene.
// Color: white (0xffffff), Intensity: 0.5 (moderate).
const ambientLight = new THREE.AmbientLight(0xffffff, 0.5);
scene.add(ambientLight);

// Directional Light: Emits light from a specific direction, simulating a distant light source like the sun.
// Color: white (0xffffff), Intensity: 0.8.
const directionalLight = new THREE.DirectionalLight(0xffffff, 0.8);
// Position the light source.
directionalLight.position.set(5, 5, 5);
scene.add(directionalLight);

// Optional: Add a helper to visualize the DirectionalLight.
const directionalLightHelper = new THREE.DirectionalLightHelper(directionalLight, 5); // Size of the helper visual
scene.add(directionalLightHelper);

// Target for Directional Light: Defines the point the light is aimed at.
// The model is centered at (0,0,0), so the light targets this origin.
const directionalLightTarget = new THREE.Object3D();
directionalLightTarget.position.set(0, 0, 0);
scene.add(directionalLightTarget); // The target object must be part of the scene.
directionalLight.target = directionalLightTarget;

// SpotLight: Emits light from a point in a cone shape, used here to highlight the model.
<<<<<<< HEAD
const spotLight = new THREE.SpotLight(); // Initialize without color, set below
spotLight.color.set(0xff0000); // Set color to red
spotLight.intensity = 25; // Adjusted intensity
spotLight.distance = 15; // Adjusted maximum range of the light.
=======
// Color: white (0xffffff)
const spotLight = new THREE.SpotLight(0xffffff);
spotLight.intensity = 100; // Adjusted intensity
spotLight.distance = 5; // Adjusted maximum range of the light.
>>>>>>> 72d576cf
spotLight.angle = Math.PI / 36; // Cone angle in radians (5 degrees for a slightly wider focus).
spotLight.penumbra = 0.5; // Percent of the spotlight cone that is softened due to penumbra.
spotLight.decay = 2; // Amount the light dims along the distance of the cone.
// The SpotLight is configured and added as a child of the model after the model loads,
// allowing it to move with the model if the model were to be animated or repositioned.
// Intensity and angle are primary adjustments for visibility and focus.

// --------------------------------------------------------------------------------
// Model Setup & Loading
// --------------------------------------------------------------------------------
// Variable to store the loaded 3D model.
let model;

// Function to adjust the camera to properly frame the loaded model.
function adjustCameraForModel() {
    if (!model) return; // Exit if the model hasn't been loaded yet.

    // Create a bounding box around the model to get its dimensions.
    const box = new THREE.Box3().setFromObject(model);
    const size = new THREE.Vector3();
    box.getSize(size);
    // const center = new THREE.Vector3(); // Model is already centered at origin.
    // box.getCenter(center);

    // Avoid division by zero or issues if the model has no size.
    if (size.x === 0 && size.y === 0 && size.z === 0) return;

    // Determine the largest dimension of the model (width, height, or depth).
    const maxDim = Math.max(size.x, size.y, size.z);

    // Calculate the distance needed for the camera to view the entire model.
    // This formula uses the camera's vertical FOV and the model's largest dimension.
    // It ensures the model fits within the camera's view frustum.
    const distance = (maxDim / 2) / Math.tan(THREE.MathUtils.degToRad(camera.fov / 2));

    // Position the camera along the positive Z-axis.
    // Add half of the model's depth (size.z / 2) to the calculated distance.
    // This ensures the camera is 'distance' away from the front face of the model's bounding box.
    camera.position.set(0, 0, distance + (size.z / 2));

    // Point the camera to look at the model's center (which is the world origin 0,0,0).
    camera.lookAt(0, 0, 0);

    // Update the camera's projection matrix after changing its parameters.
    // This is crucial for the changes to take effect.
    camera.updateProjectionMatrix();
}

// Initialize GLTF Loader for loading .glb or .gltf models.
const gltfLoader = new GLTFLoader();
// URL of the 3D model to be loaded.
const modelUrl = 'https://raw.githubusercontent.com/RSOS-ops/jules-test/main/HoodedCory_PlanarFace_BigWireframe.glb';

// Load the GLTF model.
gltfLoader.load(
    modelUrl, // Model URL
    (gltf) => { // Success callback
        model = gltf.scene; // Assign the loaded scene (model)
        scene.add(model);   // Add the model to the main scene

        // Center the model at the world origin (0,0,0).
        // This simplifies camera positioning and lighting setup.
        const box = new THREE.Box3().setFromObject(model);
        const center = box.getCenter(new THREE.Vector3());
        model.position.sub(center);

        // Configure and attach the SpotLight to the model.
        const spotLightTargetObject = new THREE.Object3D();
        model.add(spotLightTargetObject); // Add target as a child of the model.
        spotLightTargetObject.position.set(0, 0, 0); // Target is at the model's local origin.

        spotLight.target = spotLightTargetObject; // Aim the spotlight at this target.
        model.add(spotLight); // Add the spotlight itself as a child of the model.
        // Position the spotlight relative to the model's local coordinates.
        // Assuming +Z is forward from the model, this places the light in front of it.
        spotLight.position.set(0, 0, 10);

        // Optional: Add a helper to visualize the SpotLight.
        // This should be added to the main scene for visibility, not the model.
        const spotLightHelper = new THREE.SpotLightHelper(spotLight);
        scene.add(spotLightHelper);

        // Adjust camera to fit the newly loaded model.
        adjustCameraForModel();
    },
    (xhr) => { // Progress callback
        // Log loading progress to the console.
        console.log((xhr.loaded / xhr.total * 100) + '% loaded');
    },
    (error) => { // Error callback
        // Log any errors that occur during model loading.
        console.error('An error occurred loading the GLB model:', error);
    }
);

// --------------------------------------------------------------------------------
// Animation Loop
// --------------------------------------------------------------------------------
// The `animate` function is called recursively to create a render loop.
function animate() {
    requestAnimationFrame(animate); // Request the next frame.

    // Update OrbitControls if damping is enabled.
    // This ensures smooth camera movements continue after user input stops.
    if (controls.enableDamping) {
        controls.update();
    }

    // Render the scene from the perspective of the camera.
    renderer.render(scene, camera);
}
// Start the animation loop.
animate();

// --------------------------------------------------------------------------------
// Event Listeners
// --------------------------------------------------------------------------------
// Handle window resize events to maintain correct aspect ratio and rendering size.
window.addEventListener('resize', () => {
    // Update camera's aspect ratio.
    camera.aspect = window.innerWidth / window.innerHeight;
    // Update renderer's size.
    renderer.setSize(window.innerWidth, window.innerHeight);

    // If the model is loaded, readjust the camera to fit it.
    if (model) {
        adjustCameraForModel(); // This function now includes camera.updateProjectionMatrix()
    } else {
        // If the model is not yet loaded, still update the projection matrix
        // as the aspect ratio might have changed.
        camera.updateProjectionMatrix();
    }
});<|MERGE_RESOLUTION|>--- conflicted
+++ resolved
@@ -68,17 +68,10 @@
 directionalLight.target = directionalLightTarget;
 
 // SpotLight: Emits light from a point in a cone shape, used here to highlight the model.
-<<<<<<< HEAD
-const spotLight = new THREE.SpotLight(); // Initialize without color, set below
-spotLight.color.set(0xff0000); // Set color to red
-spotLight.intensity = 25; // Adjusted intensity
-spotLight.distance = 15; // Adjusted maximum range of the light.
-=======
-// Color: white (0xffffff)
-const spotLight = new THREE.SpotLight(0xffffff);
+
+const spotLight = new THREE.SpotLight(0xff0000);
 spotLight.intensity = 100; // Adjusted intensity
 spotLight.distance = 5; // Adjusted maximum range of the light.
->>>>>>> 72d576cf
 spotLight.angle = Math.PI / 36; // Cone angle in radians (5 degrees for a slightly wider focus).
 spotLight.penumbra = 0.5; // Percent of the spotlight cone that is softened due to penumbra.
 spotLight.decay = 2; // Amount the light dims along the distance of the cone.

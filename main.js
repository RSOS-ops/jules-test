import * as THREE from 'three';
import { GLTFLoader } from 'three/addons/loaders/GLTFLoader.js';
import { OrbitControls } from 'three/addons/controls/OrbitControls.js'; // Added this line

// Scene
const scene = new THREE.Scene();
scene.background = new THREE.Color(0x000000);

// Camera
const camera = new THREE.PerspectiveCamera(75, window.innerWidth / window.innerHeight, 0.1, 1000);

// Renderer
const renderer = new THREE.WebGLRenderer({ antialias: true });
renderer.setSize(window.innerWidth, window.innerHeight);
document.body.appendChild(renderer.domElement);

// Controls
let controls; // Declare controls variable
controls = new OrbitControls(camera, renderer.domElement);
controls.target.set(0, 0, 0); // Orbit around the center of the scene (where the model is)
controls.enableDamping = true;   // Enable damping (inertia)
controls.dampingFactor = 0.05;   // Damping factor
// controls.autoRotate = false; // Default is false, so not strictly needed
// controls.screenSpacePanning = false; // Default is true, keep it for now

// Lighting
const ambientLight = new THREE.AmbientLight(0xffffff, 0);
scene.add(ambientLight);
const directionalLight = new THREE.DirectionalLight(0xffffff, 0);
directionalLight.position.set(10, 10, 10);
scene.add(directionalLight);

// Explicitly set the target for the directional light
const directionalLightTarget = new THREE.Object3D();
directionalLightTarget.position.set(0, 0, 0); // Target the world origin
scene.add(directionalLightTarget); // Add target to the scene
directionalLight.target = directionalLightTarget;

// Add DirectionalLightHelper for debugging
const directionalLightHelper = new THREE.DirectionalLightHelper(directionalLight, 5); // Second arg is helper size
scene.add(directionalLightHelper);
console.log("DirectionalLightHelper added to the scene.");

// Spotlight for the model
const spotLight = new THREE.SpotLight(0xffffff, 100); // Intensity 100
<<<<<<< HEAD
spotLight.distance = 3; // Adjusted for new position at Z=2
=======
spotLight.distance = 1; // Distance updated
>>>>>>> e3132541
spotLight.angle = Math.PI / 60; // Angle set to 3 degrees
spotLight.penumbra = 0.5; // Penumbra 0.5
spotLight.decay = 2; // Standard decay
// scene.add(spotLight); // Will be added as a child of the model later

// New Directional Light for the model

// Model
let model; // To store the loaded model

function adjustCameraForModel() {
    if (!model) return;

    // Get model's bounding box
    const box = new THREE.Box3().setFromObject(model);
    const size = new THREE.Vector3();
    box.getSize(size);

    // Determine the maximum dimension of the model
    const maxDim = Math.max(size.x, size.y, size.z);

    if (maxDim === 0) return; // Avoid division by zero if model is empty or size is zero

    // Calculate effective FOV - using vertical FOV for calculations with aspect ratio
    // const fov = THREE.MathUtils.degToRad(camera.fov);
    // let cameraZ = Math.abs(size.y / 2 / Math.tan(fov / 2)); // Fit height by default
    // if (camera.aspect < size.x / size.y) { // if width is the limiting factor
    //     cameraZ = Math.abs(size.x / camera.aspect / 2 / Math.tan(fov / 2));
    // }
    // camera.position.z = cameraZ * 1.1; // Add 10% buffer, want 90% coverage

    // Simpler approach: Fit the largest dimension (maxDim) into 90% of the view.
    // Consider the camera's actual FOV (vertical) and aspect ratio.
    // The distance 'd' from camera to plane where an object of height 'H' fits the view:
    // d = (H/2) / tan(fov/2)
    // For width 'W': d = (W/aspect / 2) / tan(fov/2)
    // We want maxDim to be 90% of the larger of the frustum width or height at model's distance.

    const targetCoverage = 0.90; // 90% of the screen

    // Calculate distance needed to fit the model's largest dimension (maxDim)
    // This considers fitting maxDim either to frustum height or frustum width
    const verticalFov = THREE.MathUtils.degToRad(camera.fov);
    let distanceBasedOnHeight = (size.y / targetCoverage) / (2 * Math.tan(verticalFov / 2));
    let distanceBasedOnWidth = (size.x / targetCoverage) / (2 * Math.tan(verticalFov / 2) * camera.aspect);

    // We need to ensure the *entire* model fits.
    // If we base distance on model's height (size.y), its width (size.x) might be clipped or too small.
    // We need to find the distance 'd' such that:
    // Model_Visible_Height = 2 * d * tan(vFOV/2)
    // Model_Visible_Width = 2 * d * tan(vFOV/2) * aspect
    // We want size.y < targetCoverage * Model_Visible_Height AND size.x < targetCoverage * Model_Visible_Width

    // Let's use the logic from the previous text scaling:
    // Fit the model's bounding sphere radius, or use max dimension.
    const boundingSphere = new THREE.Sphere();
    box.getBoundingSphere(boundingSphere);
    const objectAngularSize = camera.fov * (Math.PI / 180); // FOV in radians

    // Heuristic: Use largest dimension (width or height) for fitting.
    // This is similar to the text logic.
    const dominantSize = Math.max(size.x, size.y); // Using X or Y for screen fitting
    const hFOV = 2 * Math.atan(Math.tan(THREE.MathUtils.degToRad(camera.fov / 2)) * camera.aspect);
    // Required distance = (object size / 2) / tan(horizontal_fov / 2) for width fitting
    // Required distance = (object size / 2) / tan(vertical_fov / 2) for height fitting

    let requiredDistance;
    if (camera.aspect >= size.x / size.y) { // Screen is wider than model aspect ratio, fit by height
        requiredDistance = (size.y / targetCoverage / 2) / Math.tan(THREE.MathUtils.degToRad(camera.fov / 2));
    } else { // Screen is narrower than model aspect ratio, fit by width
        requiredDistance = (size.x / targetCoverage / 2) / Math.tan(hFOV / 2);
    }

    camera.position.z = requiredDistance + (size.z / 2); // Add half depth of model as buffer

    if (camera.position.z < camera.near) {
        camera.position.z = camera.near + (size.z / 2) + 1; // Move further if too close
    }

    camera.lookAt(0, 0, 0); // Model is at origin
    camera.updateProjectionMatrix();
}


// GLTF Loader
const gltfLoader = new GLTFLoader();
const modelUrl = 'https://raw.githubusercontent.com/RSOS-ops/jules-test/main/HoodedCory_PlanarFace_BigWireframe.glb';

gltfLoader.load(
    modelUrl,
    (gltf) => {
        console.log('GLB model loaded successfully.');
        model = gltf.scene;
        scene.add(model);

        const box = new THREE.Box3().setFromObject(model);
        const center = box.getCenter(new THREE.Vector3());
        model.position.sub(center); // Center the model at world origin

        console.log('Model added to scene and centered.');

        // Configure SpotLight
        const spotLightTarget = new THREE.Object3D();
        model.add(spotLightTarget); // Target is at model's local origin (0,0,0)
        spotLightTarget.position.set(0, 0, 0); // Explicitly set target position if needed

        spotLight.target = spotLightTarget;
        model.add(spotLight);
<<<<<<< HEAD
        spotLight.position.set(0, 0, -2); // Position updated
=======
        spotLight.position.set(0, 0, 0.25); // Position updated
>>>>>>> e3132541

        console.log("SpotLight configured, parented to model, and positioned.");

        // Add Spotlight Helper for debugging
        const spotLightHelper = new THREE.SpotLightHelper(spotLight);
        scene.add(spotLightHelper);
        console.log("SpotLightHelper added to the scene.");

        adjustCameraForModel();
    },
    (xhr) => {
        console.log((xhr.loaded / xhr.total * 100) + '% loaded');
    },
    (error) => {
        console.error('An error occurred loading the GLB model:', error);
    }
);

// Render loop
function animate() {
    requestAnimationFrame(animate);

    // Required if controls.enableDamping or controls.autoRotate are set to true
    if (controls.enableDamping) {
        controls.update();
    }

    renderer.render(scene, camera);
}
animate();

// Handle window resize
window.addEventListener('resize', () => {
    camera.aspect = window.innerWidth / window.innerHeight;
    // camera.updateProjectionMatrix(); // adjustCameraForModel will call this
    renderer.setSize(window.innerWidth, window.innerHeight);
    if (model) { // Ensure model is loaded before trying to adjust
        adjustCameraForModel();
    }
});<|MERGE_RESOLUTION|>--- conflicted
+++ resolved
@@ -43,11 +43,7 @@
 
 // Spotlight for the model
 const spotLight = new THREE.SpotLight(0xffffff, 100); // Intensity 100
-<<<<<<< HEAD
 spotLight.distance = 3; // Adjusted for new position at Z=2
-=======
-spotLight.distance = 1; // Distance updated
->>>>>>> e3132541
 spotLight.angle = Math.PI / 60; // Angle set to 3 degrees
 spotLight.penumbra = 0.5; // Penumbra 0.5
 spotLight.decay = 2; // Standard decay
@@ -156,11 +152,6 @@
 
         spotLight.target = spotLightTarget;
         model.add(spotLight);
-<<<<<<< HEAD
-        spotLight.position.set(0, 0, -2); // Position updated
-=======
-        spotLight.position.set(0, 0, 0.25); // Position updated
->>>>>>> e3132541
 
         console.log("SpotLight configured, parented to model, and positioned.");
 
